--- conflicted
+++ resolved
@@ -45,11 +45,8 @@
 	__mapid = "#" + getNextId();
 	protected value: T = undefined;
 	name: string;
-<<<<<<< HEAD
 	isComputing: boolean = false; // to check for cycles
-=======
 	setter: (value: T) => void;
->>>>>>> d5bab8cc
 
 	/**
 	 * Create a new computed value based on a function expression.
