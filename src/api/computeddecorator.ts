<<<<<<< HEAD
import {asObservableObject, defineComputedProperty} from "../types/observableobject";
=======
import {ValueMode, getValueModeFromValue, asStructure, isModifierWrapper, IModifierWrapper} from "../types/modifiers";
import {IObservableValue} from "../types/observablevalue";
import {asObservableObject, defineObservableProperty} from "../types/observableobject";
>>>>>>> 9423deb6
import {invariant} from "../utils/utils";
import {createClassPropertyDecorator} from "../utils/decorators";
import {ComputedValue, IComputedValue} from "../core/computedvalue";

export interface IComputed {
	<T>(func: () => T, setter?: (value: T) => void, compareStructural?: boolean): IComputedValue<T>;
	<T>(func: () => T, context?: Object): IComputedValue<T>;
	(target: Object, key: string | symbol, baseDescriptor?: PropertyDescriptor): void;
	struct(target: Object, key: string | symbol, baseDescriptor?: PropertyDescriptor): void;
}


function createComputedDecorator(compareStructural) {
	return createClassPropertyDecorator(
		(target, name, _, __, originalDescriptor) => {
			invariant(typeof originalDescriptor !== "undefined", "@computed can only be used on getter functions, like: '@computed get myProps() { return ...; }'. It looks like it was used on a property.");
			invariant(typeof originalDescriptor.get === "function", "@computed can only be used on getter functions, like: '@computed get myProps() { return ...; }'");

			const adm = asObservableObject(target, "");
			defineComputedProperty(adm, name, originalDescriptor.get, originalDescriptor.set, compareStructural , false);
		},
		function (name) {
			const observable = this.$mobx.values[name];
			if (observable === undefined) // See #505
				return undefined;
			return observable.get();
		},
		function (name, value) {
			this.$mobx.values[name].set(value);
		},
		false,
		false
	);
}

const computedDecorator = createComputedDecorator(false);
const computedStructDecorator = createComputedDecorator(true);


/**
 * Decorator for class properties: @computed get value() { return expr; }.
 * For legacy purposes also invokable as ES5 observable created: `computed(() => expr)`;
 */
<<<<<<< HEAD
export var computed: IComputed = (
	function computed(targetOrExpr: any, keyOrScopeOrSetter?: any, descOrStruct?: any) {
		// TODO: improve this api, computed.struct instead of third arg?
		if (typeof targetOrExpr === "function" && (arguments.length < 3 || typeof keyOrScopeOrSetter !== "string")) {
			invariant(typeof targetOrExpr === "function", "First argument to `computed` should be an expression. If using computed as decorator, don't pass it arguments");
			if (typeof keyOrScopeOrSetter === "function")
				return computedExpr(targetOrExpr, keyOrScopeOrSetter, undefined, descOrStruct === true);
			else
				return computedExpr(targetOrExpr, undefined, keyOrScopeOrSetter, descOrStruct === true);
		}
		return computedDecorator.apply(null, arguments);
=======
export function computed<T>(expr: IModifierWrapper, setter: (value: T) => void): IComputedValue<T>;
export function computed<T>(expr: IModifierWrapper, scope?: any): IComputedValue<T>;
export function computed<T>(expr: () => T, setter: (value: T) => void): IComputedValue<T>;
export function computed<T>(expr: () => T, scope?: any): IComputedValue<T>;

export function computed(opts: IComputedValueOptions): (target: Object, key: string, baseDescriptor?: PropertyDescriptor) => void;
export function computed(target: Object, key: string | symbol, baseDescriptor?: PropertyDescriptor): void;
export function computed(targetOrExpr: any, keyOrScopeOrSetter?: any, baseDescriptor?: PropertyDescriptor, options?: IComputedValueOptions) {
	if ((typeof targetOrExpr === "function" || isModifierWrapper(targetOrExpr)) && arguments.length < 3) {
		if (typeof keyOrScopeOrSetter === "function")
			return computedExpr(targetOrExpr, keyOrScopeOrSetter, undefined);
		else
			return computedExpr(targetOrExpr, undefined, keyOrScopeOrSetter);
>>>>>>> 9423deb6
	}
) as any;

computed.struct = computedStructDecorator;

<<<<<<< HEAD
// TODO: use options object?
function computedExpr<T>(expr: () => T, setter, scope: any, compareStructural: boolean) {
	return new ComputedValue(expr, scope, compareStructural, (expr as any).name, setter);
=======
function computedExpr<T>(expr: () => T | IModifierWrapper, setter, scope: any) {
	const [mode, value] = getValueModeFromValue(expr, ValueMode.Recursive);
	return new ComputedValue(value, scope, mode === ValueMode.Structure, value.name, setter);
>>>>>>> 9423deb6
}<|MERGE_RESOLUTION|>--- conflicted
+++ resolved
@@ -1,10 +1,4 @@
-<<<<<<< HEAD
 import {asObservableObject, defineComputedProperty} from "../types/observableobject";
-=======
-import {ValueMode, getValueModeFromValue, asStructure, isModifierWrapper, IModifierWrapper} from "../types/modifiers";
-import {IObservableValue} from "../types/observablevalue";
-import {asObservableObject, defineObservableProperty} from "../types/observableobject";
->>>>>>> 9423deb6
 import {invariant} from "../utils/utils";
 import {createClassPropertyDecorator} from "../utils/decorators";
 import {ComputedValue, IComputedValue} from "../core/computedvalue";
@@ -48,10 +42,9 @@
  * Decorator for class properties: @computed get value() { return expr; }.
  * For legacy purposes also invokable as ES5 observable created: `computed(() => expr)`;
  */
-<<<<<<< HEAD
 export var computed: IComputed = (
 	function computed(targetOrExpr: any, keyOrScopeOrSetter?: any, descOrStruct?: any) {
-		// TODO: improve this api, computed.struct instead of third arg?
+		// TODO: improve this api, computed.struct instead of third arg?, options object with settor as second arg
 		if (typeof targetOrExpr === "function" && (arguments.length < 3 || typeof keyOrScopeOrSetter !== "string")) {
 			invariant(typeof targetOrExpr === "function", "First argument to `computed` should be an expression. If using computed as decorator, don't pass it arguments");
 			if (typeof keyOrScopeOrSetter === "function")
@@ -60,33 +53,12 @@
 				return computedExpr(targetOrExpr, undefined, keyOrScopeOrSetter, descOrStruct === true);
 		}
 		return computedDecorator.apply(null, arguments);
-=======
-export function computed<T>(expr: IModifierWrapper, setter: (value: T) => void): IComputedValue<T>;
-export function computed<T>(expr: IModifierWrapper, scope?: any): IComputedValue<T>;
-export function computed<T>(expr: () => T, setter: (value: T) => void): IComputedValue<T>;
-export function computed<T>(expr: () => T, scope?: any): IComputedValue<T>;
-
-export function computed(opts: IComputedValueOptions): (target: Object, key: string, baseDescriptor?: PropertyDescriptor) => void;
-export function computed(target: Object, key: string | symbol, baseDescriptor?: PropertyDescriptor): void;
-export function computed(targetOrExpr: any, keyOrScopeOrSetter?: any, baseDescriptor?: PropertyDescriptor, options?: IComputedValueOptions) {
-	if ((typeof targetOrExpr === "function" || isModifierWrapper(targetOrExpr)) && arguments.length < 3) {
-		if (typeof keyOrScopeOrSetter === "function")
-			return computedExpr(targetOrExpr, keyOrScopeOrSetter, undefined);
-		else
-			return computedExpr(targetOrExpr, undefined, keyOrScopeOrSetter);
->>>>>>> 9423deb6
 	}
 ) as any;
 
 computed.struct = computedStructDecorator;
 
-<<<<<<< HEAD
 // TODO: use options object?
 function computedExpr<T>(expr: () => T, setter, scope: any, compareStructural: boolean) {
 	return new ComputedValue(expr, scope, compareStructural, (expr as any).name, setter);
-=======
-function computedExpr<T>(expr: () => T | IModifierWrapper, setter, scope: any) {
-	const [mode, value] = getValueModeFromValue(expr, ValueMode.Recursive);
-	return new ComputedValue(value, scope, mode === ValueMode.Structure, value.name, setter);
->>>>>>> 9423deb6
 }