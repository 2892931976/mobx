--- conflicted
+++ resolved
@@ -123,8 +123,7 @@
 	setTimeout(function() {
 		t.equal(autoRunsCalled, 3);
 		t.end();
-<<<<<<< HEAD
-	}, 100);
+	}, 1000);
 });
 
 test('autorunAsync warns when passed an action', function(t) {
@@ -132,7 +131,4 @@
 	t.plan(1);
 	t.throws(() => m.autorunAsync(action), /attempted to pass an action to autorunAsync/);
 	t.end();
-=======
-	}, 1000);
->>>>>>> 597d41a0
 });